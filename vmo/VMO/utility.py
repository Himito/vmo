"""
utility.py
Variable Markov Oracle in python

@copyright: 
Copyright (C) 3.2015 Cheng-i Wang

This file is part of vmo.

@license: 
vmo is free software: you can redistribute it and/or modify
it under the terms of the GNU General Public License as published by
the Free Software Foundation, either version 3 of the License, or
(at your option) any later version.

vmo is distributed in the hope that it will be useful,
but WITHOUT ANY WARRANTY; without even the implied warranty of
MERCHANTABILITY or FITNESS FOR A PARTICULAR PURPOSE.  See the
GNU General Public License for more details.

You should have received a copy of the GNU General Public License
along with vmo.  If not, see <http://www.gnu.org/licenses/>.
@author: Cheng-i Wang
@contact: wangsix@gmail.com, chw160@ucsd.edu
"""

import numpy as np
import scipy
import librosa
import sklearn.cluster
import sklearn.mixture
<<<<<<< HEAD
# import scipy.spatial.distance as dist
import scipy.stats as stats
import scipy.cluster.hierarchy as scihc

=======
import scipy.spatial.distance as dist
import scipy.cluster.hierarchy as scihc
>>>>>>> a326f245

def entropy(x):
    return scipy.stats.entropy(x, base=2)


def array_rotate(a, shift=1, step=None):
    _a = a
    if step is None and step <= 1:
        for _i in range(1, a.size):
            _a = np.vstack((_a, np.roll(a, _i)))
    else:
        up_array = [x * shift for x in range(1, step + 1)]
        down_array = [-x * shift for x in range(1, step + 1)]
        up_array.extend(down_array)
        for _i in up_array:
            _a = np.vstack((_a, np.roll(a, _i)))
    return _a


def transpose_inv(a, b_vec, shift=1, step=None):
    d_vec = []
    a = np.array(a)
    a_mat = array_rotate(a, shift, step)
    for b in b_vec:
        d = a_mat - np.array(b)
        d = np.sqrt((d * d).sum(axis=1))
        d_vec.append(d.min())
    return np.array(d_vec)


def normalized_graph_laplacian(mat):
    mat_inv = 1. / np.sum(mat, axis=1)
    mat_inv[~np.isfinite(mat_inv)] = 1.
    mat_inv = np.diag(mat_inv ** 0.5)
    laplacian = np.eye(len(mat)) - mat_inv.dot(mat.dot(mat_inv))

    return laplacian


def eigen_decomposition(mat, k=11):
    vals, vecs = scipy.linalg.eig(mat)
    vals = vals.real
    vecs = vecs.real
    idx = np.argsort(vals)

    vals = vals[idx]
    vecs = vecs[:, idx]

    if len(vals) < k + 1:
        k = -1

    return vecs[:, :k].T

"""Adopted from Brian McFee`s spectral clustering for structural segmentation"""


<<<<<<< HEAD
def clustering_by_entropy(eigen_vecs, k_min, width=33):
=======
def clustering_by_entropy(eigen_vecs, k_min):
>>>>>>> a326f245
    best_score = -np.inf
    best_boundaries = [0, eigen_vecs.shape[1]]
    best_n_types = 1
    y_best = eigen_vecs[:1].T

<<<<<<< HEAD
    label_dict = {1: np.zeros(eigen_vecs.shape[1])}  # The trivial solution
=======
    label_dict = {1: np.zeros(eigen_vecs.shape[1])} # The trivial solution
>>>>>>> a326f245

    for n_types in range(2, 1+len(eigen_vecs)):
        y = librosa.util.normalize(eigen_vecs[:n_types].T, norm=2, axis=1)

        # Try to label the data with n_types
        c = sklearn.cluster.KMeans(n_clusters=n_types, n_init=100)
        labels = c.fit_predict(y)
        label_dict[n_types] = labels

        # Find the label change-points
<<<<<<< HEAD
        boundaries = find_boundaries(labels, width)
=======
        boundaries = find_boundaries(labels)
>>>>>>> a326f245

        # boundaries now include start and end markers; n-1 is the number of segments
        feasible = (len(boundaries) > k_min)

        values = np.unique(labels)
        hits = np.zeros(len(values))

        for v in values:
            hits[v] = np.sum(values == v)

        hits = hits / hits.sum()

        score = entropy(hits) / np.log2(n_types)

        if score > best_score and feasible:
            best_boundaries = boundaries
            best_n_types = n_types
            best_score = score
            y_best = y

<<<<<<< HEAD

=======
>>>>>>> a326f245
    # Did we fail to find anything with enough boundaries?
    # Take the last one then
    if best_boundaries is None:
        best_boundaries = boundaries
        best_n_types = n_types
        y_best = librosa.util.normalize(eigen_vecs[:best_n_types].T, norm=2, axis=1)

    # Classify each segment centroid

    labels = segment_labeling(y_best, best_boundaries, best_n_types)

    # intervals = zip(boundaries[:-1], boundaries[1:])
    best_labels = labels

    return best_boundaries, best_labels


def segment_labeling(x, boundaries, k):

    x_sync = librosa.feature.sync(x.T, boundaries)
    # d = dist.pdist(x_sync)
    z = scihc.linkage(x_sync.T, method='ward')
<<<<<<< HEAD
    t = 0.05 * np.max(z[:, 2])
=======
    t = 0.1 * np.max(z[:, 2])
>>>>>>> a326f245
    seg_labels = scihc.fcluster(z, t=t, criterion='distance')

    # c = sklearn.cluster.KMeans(n_clusters=k, tol=1e-8)
    # seg_labels = c.fit_predict(x_sync.T)

    return seg_labels


<<<<<<< HEAD
def find_boundaries(frame_labels, width=33):
    frame_labels = np.pad(frame_labels, (width/2, width/2+1), mode='reflect')
    frame_labels = np.array([stats.mode(frame_labels[i:j])[0][0]
                             for (i, j) in zip(range(0, len(frame_labels)-width),
                                               range(width, len(frame_labels)))])
    boundaries = 1 + np.asarray(np.where(frame_labels[:-1] != frame_labels[1:])).reshape((-1,))
    boundaries = np.unique(np.concatenate([[0], boundaries, [len(frame_labels)]]))
=======
def find_boundaries(frame_labels):
    boundaries = 1 + np.asarray(np.where(frame_labels[:-1] != frame_labels[1:])).reshape((-1,))
    boundaries = np.unique(np.concatenate([[0], boundaries, [len(frame_labels)]]))

>>>>>>> a326f245
    return boundaries<|MERGE_RESOLUTION|>--- conflicted
+++ resolved
@@ -29,15 +29,9 @@
 import librosa
 import sklearn.cluster
 import sklearn.mixture
-<<<<<<< HEAD
-# import scipy.spatial.distance as dist
 import scipy.stats as stats
 import scipy.cluster.hierarchy as scihc
-
-=======
-import scipy.spatial.distance as dist
-import scipy.cluster.hierarchy as scihc
->>>>>>> a326f245
+import editdistance as edit
 
 def entropy(x):
     return scipy.stats.entropy(x, base=2)
@@ -91,24 +85,25 @@
 
     return vecs[:, :k].T
 
+
+def edit_distance(u, v):
+    return float(edit.eval(u, v))
+
+
+def normalized_edit_distance(u, v):
+    return edit_distance(u, v)/np.max([len(u), len(v)])
+
+
 """Adopted from Brian McFee`s spectral clustering for structural segmentation"""
 
 
-<<<<<<< HEAD
 def clustering_by_entropy(eigen_vecs, k_min, width=33):
-=======
-def clustering_by_entropy(eigen_vecs, k_min):
->>>>>>> a326f245
     best_score = -np.inf
     best_boundaries = [0, eigen_vecs.shape[1]]
     best_n_types = 1
     y_best = eigen_vecs[:1].T
 
-<<<<<<< HEAD
     label_dict = {1: np.zeros(eigen_vecs.shape[1])}  # The trivial solution
-=======
-    label_dict = {1: np.zeros(eigen_vecs.shape[1])} # The trivial solution
->>>>>>> a326f245
 
     for n_types in range(2, 1+len(eigen_vecs)):
         y = librosa.util.normalize(eigen_vecs[:n_types].T, norm=2, axis=1)
@@ -119,11 +114,7 @@
         label_dict[n_types] = labels
 
         # Find the label change-points
-<<<<<<< HEAD
         boundaries = find_boundaries(labels, width)
-=======
-        boundaries = find_boundaries(labels)
->>>>>>> a326f245
 
         # boundaries now include start and end markers; n-1 is the number of segments
         feasible = (len(boundaries) > k_min)
@@ -144,10 +135,7 @@
             best_score = score
             y_best = y
 
-<<<<<<< HEAD
 
-=======
->>>>>>> a326f245
     # Did we fail to find anything with enough boundaries?
     # Take the last one then
     if best_boundaries is None:
@@ -157,7 +145,7 @@
 
     # Classify each segment centroid
 
-    labels = segment_labeling(y_best, best_boundaries, best_n_types)
+    labels = segment_labeling(y_best, best_boundaries)
 
     # intervals = zip(boundaries[:-1], boundaries[1:])
     best_labels = labels
@@ -165,16 +153,12 @@
     return best_boundaries, best_labels
 
 
-def segment_labeling(x, boundaries, k):
+def segment_labeling(x, boundaries, k=0.05):
 
     x_sync = librosa.feature.sync(x.T, boundaries)
     # d = dist.pdist(x_sync)
     z = scihc.linkage(x_sync.T, method='ward')
-<<<<<<< HEAD
-    t = 0.05 * np.max(z[:, 2])
-=======
-    t = 0.1 * np.max(z[:, 2])
->>>>>>> a326f245
+    t = k * np.max(z[:, 2])
     seg_labels = scihc.fcluster(z, t=t, criterion='distance')
 
     # c = sklearn.cluster.KMeans(n_clusters=k, tol=1e-8)
@@ -183,7 +167,6 @@
     return seg_labels
 
 
-<<<<<<< HEAD
 def find_boundaries(frame_labels, width=33):
     frame_labels = np.pad(frame_labels, (width/2, width/2+1), mode='reflect')
     frame_labels = np.array([stats.mode(frame_labels[i:j])[0][0]
@@ -191,10 +174,4 @@
                                                range(width, len(frame_labels)))])
     boundaries = 1 + np.asarray(np.where(frame_labels[:-1] != frame_labels[1:])).reshape((-1,))
     boundaries = np.unique(np.concatenate([[0], boundaries, [len(frame_labels)]]))
-=======
-def find_boundaries(frame_labels):
-    boundaries = 1 + np.asarray(np.where(frame_labels[:-1] != frame_labels[1:])).reshape((-1,))
-    boundaries = np.unique(np.concatenate([[0], boundaries, [len(frame_labels)]]))
-
->>>>>>> a326f245
     return boundaries