'''
oracle.py
Variable Markov Oracle in python

Copyright (C) 9.2014 Cheng-i Wang

This file is part of vmo.

vmo is free software: you can redistribute it and/or modify
it under the terms of the GNU General Public License as published by
the Free Software Foundation, either version 3 of the License, or
(at your option) any later version.

vmo is distributed in the hope that it will be useful,
but WITHOUT ANY WARRANTY; without even the implied warranty of
MERCHANTABILITY or FITNESS FOR A PARTICULAR PURPOSE.  See the
GNU General Public License for more details.

You should have received a copy of the GNU General Public License
along with vmo.  If not, see <http://www.gnu.org/licenses/>.
'''

import numpy as np
<<<<<<< HEAD
import vmo.analysis.find_repeated_patterns as find_patterns
=======
>>>>>>> c6943d87
from matplotlib.mlab import find

class data(object):
    """A helper class for construct data object for symbolic comparison
    
    By default, the fist entry of the list or tuple is used as the feature to 
    test for equality between different data object. 
    
    Attributes:
        content: a list or tuple
        idx: the index of the list or tuple to be tested for equality 
    """
    def __init__(self, data_item, index = 0):
        self.content = data_item
        self.idx = index
        
    def __repr__(self):
        return str(self.content)
        
    def __eq__(self, other):
        if type(other) == data:
            if self.content[self.idx] == other.content[self.idx]:
                return True
            else:
                return False
        else:
            return False
    
    def __ne__(self, other):
        if type(other) == data:
            if self.content[self.idx] == other.content[self.idx]:
                return False
            else:
                return True
        else:
            return True

class FactorOracle(object):
    """ The base class for the FO(factor oracle) and MO(variable markov oracle)
    
    Attributes:
        sfx: a list containing the suffix link of each state.
        trn: a list containing the forward links of each state as a list.
        rsfx: a list containing the reverse suffix links of each state 
            as a list.
        lrs: the value of longest repeated suffix of each state.
        data: the object/value associated with the direct link 
            connected to each state.
        compror: a list of tuples (i, i-j), i is the current coded position,
            i-j is the length of the corresponding coded words.
        code: a list of tuples (len, pos), len is the length of the 
            corresponding coded words, pos is the position where the coded
            words starts.
        seg: same as code but non-overlapping.
        kind: 
            'a': audio oracle
            'f': repeat oracle
        n_states: number of total states, also is length of the input 
            sequence plus 1.
        max_lrs: the longest lrs so far.
        name: the name of the oracle.
        params: a python dictionary for different feature and distance settings.
            keys:
                'thresholds': the minimum value for separating two values as 
                    different symbols.
                'weights': a dictionary containing different weights for features
                    used.
                'dfunc': the distance function.
    """
    def __init__(self, **kwargs):
        # Basic attributes
        self.sfx = []
        self.trn = []
        self.rsfx= []
        self.lrs = []
        self.data= [] 
        
        # Compression attributes
        self.compror = []
        self.code = []    
        self.seg = []   
        
        # Object attributes
        self.kind = 'f'
        self.name = ''
        
        # Oracle statistics
        self.n_states = 1
        self.max_lrs = []
        self.max_lrs.append(0)
        self.avg_lrs = []
        self.avg_lrs.append(0.0)
        
        # Oracle parameters
        self.params = {
                       'threshold':0,
                       'dfunc': 'euclidean',
                       'dfunc_handle':None
                       }
        self.update_params(**kwargs)
        
        # Adding zero state
        self.sfx.append(None)
        self.rsfx.append([])
        self.trn.append([])
        self.lrs.append(0)
        self.data.append(0)
    
    def reset(self, **kwargs):
        self.update_params(**kwargs)
        # Basic attributes
        self.sfx = []
        self.trn = []
        self.rsfx= []
        self.lrs = []
        self.data= [] 
        
        # Compression attributes
        self.compror = []
        self.code = []    
        self.seg = []   
        
        # Object attributes
        self.kind = 'f'
        self.name = ''
        
        # Oracle statistics
        self.n_states = 1
        self.max_lrs = []
        self.max_lrs.append(0)
        self.avg_lrs = []
        self.avg_lrs.append(0.0)

        # Adding zero state
        self.sfx.append(None)
        self.rsfx.append([])
        self.trn.append([])
        self.lrs.append(0)
        self.data.append(0)

    def update_params(self, **kwargs):
        """Subclass this"""
        self.params.update(kwargs)

    def add_state(self, new_data):
        """Subclass this"""
        pass
    
    def _encode(self):
        _code = []
        _compror = []
        if self.compror == []:
            j = 0
        else:
            j = self.compror[-1][0]
        
        i = j
        while j < self.n_states-1:
            while i < self.n_states - 1 and self.lrs[i + 1] >= i - j + 1:
                i = i + 1
            if i == j:
                i = i + 1
                _code.append((0,i))
                _compror.append((i,0))
            else:
                _code.append((i - j, self.sfx[i] - i + j + 1))
                _compror.append((i,i-j)) 
            j = i
        return _code, _compror
        
    def encode(self):
        _c, _cmpr = self._encode()
        self.code.extend(_c)
        self.compror.extend(_cmpr)

        return self.code, self.compror
        
    def segment(self):
        """An non-overlap version Compror"""
        if self.seg == []:
            j = 0
        else:
            j = self.seg[-1][0]

        i = j
        while j < self.n_states-1:
            while i < self.n_states - 1 and self.lrs[i + 1] >= i - j + 1:
                i = i + 1
            if i == j:
                i = i + 1
                self.seg.append((0, i))
            else:
                if (self.sfx[i] + self.lrs[i]) <= i:
                    self.seg.append((i - j, self.sfx[i] - i + j + 1))

                else:
                    _i = j + i - self.sfx[i]
                    self.seg.append((_i-j ,self.sfx[i] - i + j + 1))
                    _j = _i
                    while _i < i and self.lrs[_i + 1] - self.lrs[_j]  >= _i - _j + 1:
                        _i = _i +1
                    if _i == _j:
                        _i = _i + 1
                        self.seg.append((0, _i))
                    else:
                        self.seg.append((_i-_j, self.sfx[_i]-_i+_j+1))
            j = i
        return self.seg
    
    def _ir(self, alpha = 1.0):
        code, _ = self.encode()
        cw = np.zeros(len(code)) # Number of code words
        for i, c in enumerate(code):
            cw[i] = c[0]+1
    
        c0 = [1 if x[0] == 0 else 0 for x in self.code]
        h0 = np.log2(np.cumsum(c0))
        
        h1 = np.zeros(len(cw))
    
        for i in range(1, len(cw)):
            h1[i] = _entropy(cw[0:i+1])
    
        ir = alpha*h0-h1

        return ir, h0, h1
    
    def _ir_fixed(self, alpha = 1.0):
        code, _ = self.encode()
         
        h0 = np.log2(self.num_clusters())
        
        if self.max_lrs[-1] == 0:
            h1 = np.log2(self.n_states-1) 
        else:
            h1 = np.log2(self.n_states-1) + np.log2(self.max_lrs[-1])
                
        BL = np.zeros(self.n_states-1)        
        j = 0
        for i in range(len(code)):
            if self.code[i][0] == 0:
                BL[j] = 1
                j = j+1
            else:
                L = code[i][0]    
                BL[j:j+L] = L #range(1,L+1)
                j = j+L
        ir = h0 - h1/BL
        ir[ir<0] = 0
        return ir, h0, h1
        
    def _ir_cum(self, alpha=1.0, ):
        code, _ = self.encode()
        
        N = self.n_states
    
        cw0 = np.zeros(N-1) #cw0 counts the appearance of new states only 
        cw1 = np.zeros(N-1) #cw1 counts the appearance of all compror states
        BL = np.zeros(N-1)  #BL is the block length of compror codewords
    
        j = 0
        for i in range(len(code)):
            if self.code[i][0] == 0:
                cw0[j] = 1
                cw1[j] = 1
                BL[j] = 1
                j = j+1
            else:
                L = code[i][0]    
                cw1[j] = 1
                BL[j:j+L] = L #range(1,L+1)
                j = j+L
    
        h0 = np.log2(np.cumsum(cw0))
        h1 = np.log2(np.cumsum(cw1))
        h1 = h1/BL
        ir = alpha*h0 - h1
        ir[ir<0] = 0
        
        return ir, h0, h1
        
    def _ir_cum2(self, alpha = 1.0):
        code, _ = self.encode()
        
        N = self.n_states        
        BL = np.zeros(N-1)  #BL is the block length of compror codewords
    
        h0 = np.log2(np.cumsum([1.0 if sfx == 0 else 0.0 for sfx in self.sfx[1:]]))
        """
        h1 = np.array([h if m == 0 else h+np.log2(m) 
                       for h,m in zip(h0,self.lrs[1:])])
        h1 = np.array([h if m == 0 else h+np.log2(m) 
                       for h,m in zip(h0,self.max_lrs[1:])])
        h1 = np.array([h if m == 0 else h+np.log2(m) 
                       for h,m in zip(h0,self.avg_lrs[1:])])
        """
        h1 = np.array([np.log2(i+1) if m == 0 else np.log2(i+1)+np.log2(m) 
                       for i,m in enumerate(self.max_lrs[1:])])
    
        j = 0
        for i in range(len(code)):
            if self.code[i][0] == 0:
                BL[j] = 1
                j = j+1
            else:
                L = code[i][0]    
                BL[j:j+L] = L #range(1,L+1)
                j = j+L
    
        h1 = h1/BL
        ir = h0 - h1
        ir[ir<0] = 0 #Really a HACK here!!!!!
        return ir, h0, h1
    
    def _ir_cum3(self, alpha = 1.0):
        
        h0 = np.log2(np.cumsum([1.0 if sfx == 0 else 0.0 for sfx in self.sfx[1:]]))
        h1 = np.array([h if m == 0 else (h+np.log2(m))/m 
                       for h,m in zip(h0,self.lrs[1:])])

        ir = h0 - h1
        ir[ir<0] = 0 #Really a HACK here!!!!!
        return ir, h0, h1      
    
    def IR(self, alpha = 1.0, ir_type = 'cum'):
        if ir_type == 'cum':
            return self._ir_cum(alpha)
        elif ir_type == 'all':
            return self._ir(alpha)
        elif ir_type == 'fixed':
            return self._ir_fixed(alpha)
        elif ir_type == 'cum2':
            return self._ir_cum2(alpha)
        elif ir_type == 'cum3':
            return self._ir_cum3(alpha)
    
    def num_clusters(self):
        return len(self.rsfx[0])
    
    def threshold(self):
        if self.params.get('threshold'):
            return int(self.params.get('threshold'))
        else:
            raise ValueError("Threshold is not set!")
                
    def dfunc(self):
        if self.params.get('dfunc'):
            return self.params.get('dfunc')
        else:
            raise ValueError("dfunc is not set!")
    
    def dfunc_handle(self, a, b_vec):     
        fun = self.params['dfunc_handle']  
        return fun(a, b_vec) 

    def _len_common_suffix(self, p1, p2):
        if p2 == self.sfx[p1]:
            return self.lrs[p1]
        else:
            while self.sfx[p2] != self.sfx[p1] and p2 != 0:
                p2 = self.sfx[p2]
        return min(self.lrs[p1], self.lrs[p2])
    
    def _find_better(self, i, symbol):
        self.rsfx[i].sort()
        for j in self.rsfx[i]:
            if self.lrs[j] == self.lrs[i] and self.data[j-self.lrs[i]] == symbol:
                return j
        return None   
    
class FO(FactorOracle):
    """ An implementation of the factor oracle
    """
    
    def __init__(self, **kwargs):
        super(FO, self).__init__(**kwargs)
        self.kind = 'r'
        
    def add_state(self, new_symbol):
        self.sfx.append(0)
        self.rsfx.append([])
        self.trn.append([])
        self.lrs.append(0)
        self.data.append(new_symbol)
        
        self.n_states += 1
        
        i = self.n_states - 1
        
        self.trn[i-1].append(i)
        k = self.sfx[i-1]
        pi_1 = i-1
        
        # Adding forward links
        while k != None:
            _symbols = [self.data[state] for state in self.trn[k]]    
            if self.data[i] not in _symbols:
                self.trn[k].append(i)
                pi_1 = k
                k = self.sfx[k]
            else:
                break
        
        if k == None:
            self.sfx[i] = 0
            self.lrs[i] = 0
        else:
            _query = [[self.data[state], state] for state in self.trn[k] if self.data[state] == self.data[i]]
            _query = sorted(_query, key=lambda _query: _query[1])
            _state = _query[0][1]  
            self.sfx[i] = _state
            self.lrs[i] = self._len_common_suffix(pi_1, self.sfx[i]-1) + 1
        
        k = self._find_better(i, self.data[i-self.lrs[i]])
        if k != None:
            self.lrs[i] += 1
            self.sfx[i] = k
        self.rsfx[self.sfx[i]].append(i)
        
        if self.lrs[i] > self.max_lrs[i-1]:
            self.max_lrs.append(self.lrs[i])
        else:
            self.max_lrs.append(self.max_lrs[i-1])
        
        self.avg_lrs.append(self.avg_lrs[i-1]*((i-1.0)/(self.n_states-1.0)) + 
                            self.lrs[i]*(1.0/(self.n_states-1.0)))
    
    def accept(self, context):
        """ Check if the context could be accepted by the oracle
        
        Args:
            context: s sequenc same type as the oracle data
        
        Returns:
            bAccepted: whether the sequence is accepted or not
            _next: the state where the sequence is accepted
        """
        _next = 0
        for _s in context:
            _data = [self.data[j] for j in self.trn[_next]]
            if _s in _data:
                _next = self.trn[_next][_data.index(_s)]
            else:
                return 0, _next 
        return 1, _next
                
    def get_alphabet(self):
        alphabet = [self.data[i] for i in self.trn[0]]
        dictionary = dict(zip(alphabet, range(len(alphabet))))
        return dictionary
                
class MO(FactorOracle):
    
    def __init__(self, **kwargs):
        super(MO, self).__init__(**kwargs)
        self.kind = 'a'
        self.f_array = [0]
        self.data[0] = None
        self.latent = []
            
    def reset(self, **kwargs):
        super(MO, self).reset(**kwargs)

        self.kind = 'a'
        self.f_array = [0]
        self.data[0] = None
        self.latent = []
        
    def add_state(self, new_data, method = 'inc'):
        """Create new state and update related links and compressed state"""
        self.sfx.append(0)
        self.rsfx.append([])
        self.trn.append([])
        self.lrs.append(0)

        # Experiment with pointer-based  
        self.f_array.append(new_data)        

        self.n_states += 1 
        i = self.n_states - 1
    
        # assign new transition from state i-1 to i
        self.trn[i - 1].append(i)
        k = self.sfx[i - 1] 
        pi_1 = i - 1
    
        # iteratively backtrack suffixes from state i-1
        dvec = []
        if method == 'inc':
            suffix_candidate = 0   
        elif method == 'complete':
            suffix_candidate = []
                      
        '''
        c = list(itertools.chain.from_iterable([self.latent[_c] for _c in list(self.con[self.data[k]])]))        
        if self.params['dfunc'] == 'euclidean':
            a = np.array(f) - np.array([self.f_array[t] for t in c])
            dvec = np.sqrt((a*a).sum(axis=1)) 
        I = find(dvec < self.params['threshold'])
        '''
        
        while k != None:
            if self.params['dfunc'] == 'euclidean':
                a = np.array(new_data) - np.array([self.f_array[t] for t in self.trn[k]])
                dvec = np.sqrt((a*a).sum(axis=1))
            elif self.params['dfunc'] == 'other':
                dvec = self.dfunc_handle(new_data, [self.f_array[t] for t in self.trn[k]])
                
            # if no transition from suffix
            I = find(dvec < self.params['threshold'])
            if len(I) == 0:
                self.trn[k].append(i) # Create a new forward link to unvisited state
                pi_1 = k
                if method != 'complete':
                    k = self.sfx[k]
            else:
                if method == 'inc':
                    suffix_candidate = self.trn[k][I[np.argmin(dvec[I])]]
                    break
                elif method == 'complete':
                    suffix_candidate.append((self.trn[k][I[np.argmin(dvec[I])]], 
                                             np.min(dvec)))
            if method == 'complete':
                k = self.sfx[k]
                        
        if method == 'complete':
            if suffix_candidate == []:
                self.sfx[i] = 0
                self.lrs[i] = 0
                self.latent.append([i])
                self.data.append(len(self.latent)-1)
            else:
                self.sfx[i] = sorted(suffix_candidate, key = lambda suffix:suffix[1])[0][0]
                self.lrs[i] = self._len_common_suffix(pi_1, self.sfx[i]-1) + 1
                self.latent[self.data[self.sfx[i]]].append(i)
                self.data.append(self.data[self.sfx[i]])
        else:
            if k == None:
                self.sfx[i] = 0
                self.lrs[i] = 0
                self.latent.append([i])
                self.data.append(len(self.latent)-1)
            else:
                self.sfx[i] = suffix_candidate                    
                self.lrs[i] = self._len_common_suffix(pi_1, self.sfx[i]-1) + 1
                self.latent[self.data[self.sfx[i]]].append(i)
                self.data.append(self.data[self.sfx[i]])
            
        self.rsfx[self.sfx[i]].append(i)
        
        if self.lrs[i] > self.max_lrs[i-1]:
            self.max_lrs.append(self.lrs[i])
        else:
            self.max_lrs.append(self.max_lrs[i-1])
        
        self.avg_lrs.append(self.avg_lrs[i-1]*((i-1.0)/(self.n_states-1.0)) + 
                            self.lrs[i]*(1.0/(self.n_states-1.0)))

            
class VMO(FactorOracle):                 
    def __init__(self, **kwargs):
        super(VMO, self).__init__(**kwargs)
        self.kind = 'v'
        self.f_array = [0]
        self.data[0] = None
        self.latent = []
        self.centroid = []
        self.hist = []
        
        # including connectivity
        self.con = []
        self.transition = []
     
    def reset(self, **kwargs):
        super(VMO, self).reset(**kwargs)

        self.kind = 'v'
        self.f_array = [0]
        self.data[0] = None
        self.latent = []
        self.centroid = []
        self.hist = []
        
        # including connectivity
        self.con = []     
        self.transition = []
 
    def add_state(self, new_data):          
        self.sfx.append(0)
        self.rsfx.append([])
        self.trn.append([])
        self.lrs.append(0)

        # Experiment with pointer-based  
        self.f_array.append(new_data)        

        self.n_states += 1 
        i = self.n_states - 1
    
        # assign new transition from state i-1 to i
        self.trn[i - 1].append(i)
        k = self.sfx[i - 1] 
        pi_1 = i - 1

        dvec = []
        trn_list = []
        suffix_candidate = 0        
        
        while k != None:
            # NEW Implementation
            if self.params['dfunc'] == 'euclidean':
                a = np.array(new_data) - np.array([self.centroid[self.data[t]] for t in self.trn[k]])
                if a.ndim >1:
                    dvec = np.sqrt((a*a).sum(axis=1))
                else:
                    dvec = np.sqrt((a*a))
            elif self.params['dfunc'] == 'other':
                dvec = self.dfunc_handle(new_data, [self.centroid[self.data[t]] for t in self.trn[k]])
                
            # if no transition from suffix
            I = find(dvec < self.params['threshold'])
            if len(I) == 0:
                self.trn[k].append(i) # Create a new forward link to unvisited state
                trn_list.append(k)
                pi_1 = k
                k = self.sfx[k]
            else:
                suffix_candidate = self.trn[k][I[np.argmin(dvec[I])]]
                trn_list.append(i-1)
                break

        if k == None:
            self.sfx[i] = 0
            self.lrs[i] = 0
            self.latent.append([i])
            self.hist.append(1)
            self.data.append(len(self.latent)-1)
            self.centroid.append(new_data)
            if i > 1:
                self.con[self.data[i-1]].add(self.data[i]) 
                self.con.append(set([self.data[i]]))
            else:
                self.con.append(set([]))
        else:
            self.sfx[i] = suffix_candidate
            self.lrs[i] = self._len_common_suffix(pi_1, self.sfx[i]-1) + 1
            _i = self.data[self.sfx[i]]
            self.latent[_i].append(i)
            self.hist[_i] += 1
            self.data.append(_i)
            self.centroid[_i] = (self.centroid[_i] * (self.hist[_i]-1) + new_data)/self.hist[_i]
            self.con[self.data[i-1]].add(self.data[i])
            map(set.add, [self.con[self.data[c]] for c in trn_list], [self.data[i]]*len(trn_list))
        self.rsfx[self.sfx[i]].append(i)
        
        if self.lrs[i] > self.max_lrs[i-1]:
            self.max_lrs.append(self.lrs[i])
        else:
            self.max_lrs.append(self.max_lrs[i-1])

        self.avg_lrs.append(self.avg_lrs[i-1]*((i-1.0)/(self.n_states-1.0)) + 
                            self.lrs[i]*(1.0/(self.n_states-1.0)))
                 
                       
def _entropy(x):
    x = np.divide(x, sum(x), dtype = float)
    return sum(np.multiply(-np.log2(x),x))

def _create_oracle(oracle_type,**kwargs):
    """A routine for creating a factor oracle."""
    if oracle_type == 'f':
        return FO(**kwargs)
    elif oracle_type == 'a':
        return MO(**kwargs)
    elif oracle_type == 'v':
        return VMO(**kwargs)
    else:
        return MO(**kwargs)

def _build_oracle(flag, oracle, input_data, suffix_method = 'inc'):
    if type(input_data) != np.ndarray or type(input_data[0]) != np.ndarray:
        input_data = np.array(input_data)
    
    if flag == 'a':
        for obs in input_data:
            oracle.add_state(obs, suffix_method)
    else:
        for obs in input_data:
            oracle.add_state(obs)
    return oracle
 
def build_oracle(input_data, flag, 
                 threshold = 0, suffix_method = 'inc', 
                 feature = None, weights = None, dfunc = 'euclidean', dfunc_handle = None):
    
    # initialize weights if needed 
    if weights == None:
        weights = {}
        weights.setdefault(feature, 1.0)

    if flag == 'a':
        oracle = _create_oracle(flag, threshold = threshold, dfunc = dfunc, dfunc_handle = dfunc_handle)
        oracle = _build_oracle(flag, oracle, input_data, suffix_method)
    elif flag == 'f' or flag == 'v':
        oracle = _create_oracle(flag, threshold = threshold, dfunc = dfunc, dfunc_handle = dfunc_handle)
        oracle = _build_oracle(flag, oracle, input_data)         
    else:
        oracle = _create_oracle('a', threshold = threshold, dfunc = dfunc, dfunc_handle = dfunc_handle)
        oracle = _build_oracle(flag, oracle, input_data, suffix_method)
                 
    return oracle 
    
def find_threshold(input_data, r = (0,1,0.1), method = 'ir',flag = 'a', suffix_method = 'inc', alpha = 1.0, 
                   feature = None, ir_type='cum', dfunc ='euclidean', dfunc_handle = None, 
                   VERBOSE = False, ENT = False):
    
    if method == 'ir':
        return find_threshold_ir(input_data, r, flag, suffix_method, alpha, feature, 
                                 ir_type, dfunc, dfunc_handle, VERBOSE, ENT)
    elif method == 'motif':
        return find_threshold_motif(input_data, r, flag, suffix_method, alpha, feature, 
                                    ir_type, dfunc, dfunc_handle, VERBOSE)

def find_threshold_ir(input_data, r = (0,1,0.1), flag = 'a', suffix_method = 'inc', alpha = 1.0, 
                      feature = None, ir_type='cum', dfunc ='euclidean', dfunc_handle = None, 
                      VERBOSE = False, ENT = False):
    thresholds = np.arange(r[0], r[1], r[2])
    irs = []
    if ENT:
        h0_vec = []
        h1_vec = []
    for t in thresholds:
        if VERBOSE:
            print 'Testing threshold:', t
        tmp_oracle = build_oracle(input_data, flag = flag, 
                                  threshold = t, suffix_method = suffix_method, 
                                  feature = feature, dfunc = dfunc, dfunc_handle = dfunc_handle)
        tmp_ir, h0, h1 = tmp_oracle.IR(ir_type = ir_type, alpha = alpha)
        irs.append(tmp_ir.sum())
        if ENT:
            h0_vec.append(h0.sum())
            h1_vec.append(h1.sum())
    # now pair irs and thresholds in a vector, and sort by ir
    ir_thresh_pairs = [(a,b) for a, b in zip(irs, thresholds)]
    pairs_return = ir_thresh_pairs
    ir_thresh_pairs = sorted(ir_thresh_pairs, key= lambda x: x[0], reverse = True)
    if ENT:
        return ir_thresh_pairs[0], pairs_return, h0_vec, h1_vec
    else:
        return ir_thresh_pairs[0], pairs_return
    
   
def find_threshold_motif(input_data, r = (0,1,0.1), flag = 'a', suffix_method = 'inc', alpha = 1.0, 
                         feature = None, ir_type='cum', dfunc ='euclidean', dfunc_handle = None, 
                         VERBOSE = False):
    thresholds = np.arange(r[0], r[1], r[2]) 
    avg_len = []
    avg_num = []
    
    for t in thresholds:
        if VERBOSE:
            print 'Testing threshold:',t
        tmp_oracle = build_oracle(input_data, flag = flag, 
                                  threshold = t, suffix_method = suffix_method, 
                                  feature = feature, dfunc = dfunc, dfunc_handle = dfunc_handle)
        pttr = find_patterns(tmp_oracle, alpha)
        avg_len.append(np.mean([p[1] for p in pttr]))
        avg_num.append(np.mean([len(p[0]) for p in pttr]))
        
#         motif_thresh_pairs = [(l,n,t) for l,n,t in zip(avg_len, avg_num, thresholds)]

    return avg_len, avg_num, thresholds
    
    
    
    
    
    
    <|MERGE_RESOLUTION|>--- conflicted
+++ resolved
@@ -21,10 +21,7 @@
 '''
 
 import numpy as np
-<<<<<<< HEAD
 import vmo.analysis.find_repeated_patterns as find_patterns
-=======
->>>>>>> c6943d87
 from matplotlib.mlab import find
 
 class data(object):
