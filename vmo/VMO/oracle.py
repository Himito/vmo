--- conflicted
+++ resolved
@@ -27,11 +27,8 @@
 import numpy as np
 import vmo.analysis as van
 import vmo.VMO.utility as utl
-<<<<<<< HEAD
-import matplotlib.mlab as mlab
-=======
 from matplotlib.mlab import find
->>>>>>> cc1ea744
+
 
 '''
 class data(object):
@@ -63,12 +60,8 @@
     def __ne__(self, other):
         return not (self == other)
 '''
-<<<<<<< HEAD
-        
-=======
-
-
->>>>>>> cc1ea744
+
+
 class FactorOracle(object):
     """ The base class for the FO(factor oracle) and MO(variable markov oracle)
     
@@ -228,16 +221,9 @@
                 return
 
         i = j
-<<<<<<< HEAD
-        while j < self.n_states-1:
-            while (i < self.n_states - 1 and
-                   self.lrs[i + 1] >= i - j + 1):
-                i = i + 1
-=======
         while j < self.n_states - 1:
             while not (not (i < self.n_states - 1) or not (self.lrs[i + 1] >= i - j + 1)):
                 i += 1
->>>>>>> cc1ea744
             if i == j:
                 i += 1
                 self.seg.append((0, i))
@@ -249,15 +235,8 @@
                     _i = j + i - self.sfx[i]
                     self.seg.append((_i - j, self.sfx[i] - i + j + 1))
                     _j = _i
-<<<<<<< HEAD
-                    while (_i < i and
-                           (self.lrs[_i + 1] - self.lrs[_j]  >=
-                            _i - _j + 1)):
-                        _i = _i +1
-=======
                     while not (not (_i < i) or not (self.lrs[_i + 1] - self.lrs[_j] >= _i - _j + 1)):
                         _i += 1
->>>>>>> cc1ea744
                     if _i == _j:
                         _i += 1
                         self.seg.append((0, _i))
@@ -265,11 +244,8 @@
                         self.seg.append((_i - _j, self.sfx[_i] - _i + _j + 1))
             j = i
         return self.seg
-<<<<<<< HEAD
-    
-=======
-
->>>>>>> cc1ea744
+
+
     def _ir(self, alpha=1.0):
         code, _ = self.encode()
         cw = np.zeros(len(code))  # Number of code words
@@ -287,11 +263,8 @@
         ir = alpha * h0 - h1
 
         return ir, h0, h1
-<<<<<<< HEAD
-    
-=======
-
->>>>>>> cc1ea744
+
+
     def _ir_fixed(self, alpha=1.0):
         code, _ = self.encode()
 
@@ -345,21 +318,10 @@
         ir[ir < 0] = 0
 
         return ir, h0, h1
-<<<<<<< HEAD
-        
+
+
     def _ir_cum2(self, alpha=1.0):
         code, _ = self.encode()
-        
-        N = self.n_states        
-        BL = np.zeros(N-1)  #BL is the block length of compror codewords
-    
-        h0 = np.log2(np.cumsum(
-            [1.0 if sfx == 0 else 0.0 for sfx in self.sfx[1:]])
-            )
-=======
-
-    def _ir_cum2(self, alpha=1.0):
-        code, _ = self.encode
 
         N = self.n_states
         BL = np.zeros(N - 1)  # BL is the block length of compror codewords
@@ -367,7 +329,6 @@
         h0 = np.log2(np.cumsum(
             [1.0 if sfx == 0 else 0.0 for sfx in self.sfx[1:]])
         )
->>>>>>> cc1ea744
         """
         h1 = np.array([h if m == 0 else h+np.log2(m) 
                        for h,m in zip(h0,self.lrs[1:])])
@@ -393,21 +354,7 @@
         ir = alpha * h0 - h1
         ir[ir < 0] = 0  # Really a HACK here!!!!!
         return ir, h0, h1
-<<<<<<< HEAD
-    
-    def _ir_cum3(self, alpha=1.0):
-        
-        h0 = np.log2(np.cumsum(
-            [1.0 if sfx == 0 else 0.0 for sfx in self.sfx[1:]])
-            )
-        h1 = np.array([h if m == 0 else (h+np.log2(m))/m 
-                       for h,m in zip(h0,self.lrs[1:])])
-
-        ir = h0 - h1
-        ir[ir<0] = 0 #Really a HACK here!!!!!
-        return ir, h0, h1      
-    
-=======
+
 
     def _ir_cum3(self, alpha=1.0):
 
@@ -421,7 +368,7 @@
         ir[ir < 0] = 0  # Really a HACK here!!!!!
         return ir, h0, h1
 
->>>>>>> cc1ea744
+
     def IR(self, alpha=1.0, ir_type='cum'):
         if ir_type == 'cum':
             return self._ir_cum(alpha)
@@ -465,11 +412,7 @@
         self.rsfx[i].sort()
         for j in self.rsfx[i]:
             if (self.lrs[j] == self.lrs[i] and
-<<<<<<< HEAD
-                self.data[j-self.lrs[i]] == symbol):
-=======
                         self.data[j - self.lrs[i]] == symbol):
->>>>>>> cc1ea744
                 return j
         return None
 
@@ -576,11 +519,8 @@
         self.f_array = [0]
         self.data[0] = None
         self.latent = []
-<<<<<<< HEAD
-        
-=======
-
->>>>>>> cc1ea744
+
+
     def add_state(self, new_data, method='inc'):
         """Create new state and update related links and compressed state"""
         self.sfx.append(0)
@@ -618,20 +558,6 @@
             if self.params['dfunc'] == 'euclidean':
                 a = np.array(new_data) - np.array([self.f_array[t] for t in
                                                    self.trn[k]])
-<<<<<<< HEAD
-                if a.ndim >1:
-                    dvec = np.sqrt((a*a).sum(axis=1))
-                else:
-                    dvec = np.sqrt((a*a))
-            elif self.params['dfunc'] == 'other':
-                dvec = self.dfunc_handle(new_data, [self.f_array[t] for t in
-                                                    self.trn[k]])
-                
-            # if no transition from suffix
-            I = mlab.find(dvec < self.params['threshold'])
-            if len(I) == 0:
-                self.trn[k].append(i) # Add new forward link to unvisited state
-=======
                 if a.ndim > 1:
                     dvec = np.sqrt((a * a).sum(axis=1))
                 else:
@@ -643,7 +569,6 @@
             I = find(dvec < self.params['threshold'])
             if len(I) == 0:            # if no transition from suffix
                 self.trn[k].append(i)  # Add new forward link to unvisited state
->>>>>>> cc1ea744
                 pi_1 = k
                 if method != 'complete':
                     k = self.sfx[k]
@@ -665,15 +590,9 @@
                 self.data.append(len(self.latent) - 1)
             else:
                 sorted_suffix_candidates = sorted(suffix_candidate,
-<<<<<<< HEAD
-                                           key=lambda suffix:suffix[1])
-                self.sfx[i] = sorted_suffix_candidates[0][0]
-                self.lrs[i] = self._len_common_suffix(pi_1, self.sfx[i]-1) + 1
-=======
                                                   key=lambda suffix: suffix[1])
                 self.sfx[i] = sorted_suffix_candidates[0][0]
                 self.lrs[i] = self._len_common_suffix(pi_1, self.sfx[i] - 1) + 1
->>>>>>> cc1ea744
                 self.latent[self.data[self.sfx[i]]].append(i)
                 self.data.append(self.data[self.sfx[i]])
         else:
@@ -754,26 +673,16 @@
                 a = (np.array(new_data) -
                      np.array([self.centroid[self.data[t]] for
                                t in self.trn[k]])
-<<<<<<< HEAD
-                    )
-                if a.ndim >1:
-                    dvec = np.sqrt((a*a).sum(axis=1))
-=======
                      )
                 if a.ndim > 1:
                     dvec = np.sqrt((a * a).sum(axis=1))
->>>>>>> cc1ea744
                 else:
                     dvec = np.sqrt((a * a))
             elif self.params['dfunc'] == 'other':
                 dvec = self.dfunc_handle(new_data,
                                          [self.centroid[self.data[t]] for
                                           t in self.trn[k]])
-<<<<<<< HEAD
-                
-=======
-
->>>>>>> cc1ea744
+
             # if no transition from suffix
             I = mlab.find(dvec < self.params['threshold'])
             if len(I) == 0:
@@ -805,21 +714,12 @@
             self.latent[_i].append(i)
             self.hist[_i] += 1
             self.data.append(_i)
-<<<<<<< HEAD
-            self.centroid[_i] = ((self.centroid[_i] * (self.hist[_i]-1)
-                                  + new_data) /
-                                  self.hist[_i])
-            self.con[self.data[i-1]].add(self.data[i])
-            map(set.add, [self.con[self.data[c]] for c in trn_list],
-                [self.data[i]]*len(trn_list))
-=======
             self.centroid[_i] = ((self.centroid[_i] * (self.hist[_i] - 1)
                                   + new_data) /
                                  self.hist[_i])
             self.con[self.data[i - 1]].add(self.data[i])
             map(set.add, [self.con[self.data[c]] for c in trn_list],
                 [self.data[i]] * len(trn_list))
->>>>>>> cc1ea744
         self.rsfx[self.sfx[i]].append(i)
 
         if self.lrs[i] > self.max_lrs[i - 1]:
@@ -841,23 +741,14 @@
         return VMO(**kwargs)
     else:
         return MO(**kwargs)
-<<<<<<< HEAD
-    
+
+
 def create_oracle(flag, threshold=0, dfunc='euclidean',
                   dfunc_handle=None):
     return _create_oracle(flag, threshold=threshold, dfunc=dfunc,
                           dfunc_handle=dfunc_handle)
 
-=======
-
-
-def create_oracle(flag, threshold=0, dfunc='euclidean',
-                  dfunc_handle=None):
-    return _create_oracle(flag, threshold=threshold, dfunc=dfunc,
-                          dfunc_handle=dfunc_handle)
-
-
->>>>>>> cc1ea744
+
 def _build_oracle(flag, oracle, input_data, suffix_method='inc'):
     if type(input_data) != np.ndarray or type(input_data[0]) != np.ndarray:
         input_data = np.array(input_data)
@@ -869,16 +760,6 @@
         for obs in input_data:
             oracle.add_state(obs)
     return oracle
-<<<<<<< HEAD
- 
-def build_oracle(input_data, flag, 
-                 threshold=0, suffix_method='inc', 
-                 feature=None, weights=None, dfunc='euclidean',
-                 dfunc_handle=None):
-    
-    # initialize weights if needed 
-    if weights == None:
-=======
 
 
 def build_oracle(input_data, flag,
@@ -887,7 +768,6 @@
                  dfunc_handle=None):
     # initialize weights if needed1
     if weights is None:
->>>>>>> cc1ea744
         weights = {}
         weights.setdefault(feature, 1.0)
 
@@ -898,25 +778,11 @@
     elif flag == 'f' or flag == 'v':
         oracle = _create_oracle(flag, threshold=threshold, dfunc=dfunc,
                                 dfunc_handle=dfunc_handle)
-<<<<<<< HEAD
-        oracle = _build_oracle(flag, oracle, input_data)         
-=======
         oracle = _build_oracle(flag, oracle, input_data)
->>>>>>> cc1ea744
     else:
         oracle = _create_oracle('a', threshold=threshold, dfunc=dfunc,
                                 dfunc_handle=dfunc_handle)
         oracle = _build_oracle(flag, oracle, input_data, suffix_method)
-<<<<<<< HEAD
-                 
-    return oracle 
-    
-def find_threshold(input_data, r=(0,1,0.1), method='ir',flag='a',
-                   suffix_method='inc', alpha=1.0, feature=None,
-                   ir_type='cum', dfunc ='euclidean', dfunc_handle=None, 
-                   VERBOSE=False, ENT=False):
-    
-=======
 
     return oracle
 
@@ -925,7 +791,6 @@
                    suffix_method='inc', alpha=1.0, feature=None,
                    ir_type='cum', dfunc='euclidean', dfunc_handle=None,
                    VERBOSE=False, ENT=False):
->>>>>>> cc1ea744
     if method == 'ir':
         return find_threshold_ir(input_data, r, flag, suffix_method, alpha,
                                  feature, ir_type, dfunc, dfunc_handle,
@@ -933,18 +798,11 @@
     elif method == 'motif':
         return find_threshold_motif(input_data, r, flag, suffix_method, alpha,
                                     feature, dfunc, dfunc_handle, VERBOSE)
-<<<<<<< HEAD
-
-def find_threshold_ir(input_data, r=(0,1,0.1), flag='a', suffix_method='inc',
-                      alpha=1.0, feature=None, ir_type='cum',
-                      dfunc ='euclidean', dfunc_handle=None, VERBOSE=False,
-=======
 
 
 def find_threshold_ir(input_data, r=(0, 1, 0.1), flag='a', suffix_method='inc',
                       alpha=1.0, feature=None, ir_type='cum',
                       dfunc='euclidean', dfunc_handle=None, VERBOSE=False,
->>>>>>> cc1ea744
                       ENT=False):
     thresholds = np.arange(r[0], r[1], r[2])
     irs = []
@@ -965,49 +823,28 @@
     # now pair irs and thresholds in a vector, and sort by ir
     ir_thresh_pairs = [(a, b) for a, b in zip(irs, thresholds)]
     pairs_return = ir_thresh_pairs
-<<<<<<< HEAD
-    ir_thresh_pairs = sorted(ir_thresh_pairs, key= lambda x: x[0],
-=======
     ir_thresh_pairs = sorted(ir_thresh_pairs, key=lambda x: x[0],
->>>>>>> cc1ea744
                              reverse=True)
     if ENT:
         return ir_thresh_pairs[0], pairs_return, h0_vec, h1_vec
     else:
         return ir_thresh_pairs[0], pairs_return
-<<<<<<< HEAD
-    
-   
-def find_threshold_motif(input_data, r=(0,1,0.1), flag='a',
-                         suffix_method='inc', alpha=1.0, feature=None,
-                         dfunc='euclidean', dfunc_handle=None, VERBOSE=False):
-    thresholds = np.arange(r[0], r[1], r[2]) 
-=======
 
 
 def find_threshold_motif(input_data, r=(0, 1, 0.1), flag='a',
                          suffix_method='inc', alpha=1.0, feature=None,
                          dfunc='euclidean', dfunc_handle=None, VERBOSE=False):
     thresholds = np.arange(r[0], r[1], r[2])
->>>>>>> cc1ea744
     avg_len = []
     avg_occ = []
     avg_num = []
 
     for t in thresholds:
-<<<<<<< HEAD
-        tmp_oracle=build_oracle(input_data, flag=flag, threshold=t,
-                                suffix_method=suffix_method, feature=feature,
-                                dfunc=dfunc, dfunc_handle=dfunc_handle)
-        pttr=van.find_repeated_patterns(tmp_oracle, alpha)
-        if pttr != []:
-=======
         tmp_oracle = build_oracle(input_data, flag=flag, threshold=t,
                                   suffix_method=suffix_method, feature=feature,
                                   dfunc=dfunc, dfunc_handle=dfunc_handle)
         pttr = van.find_repeated_patterns(tmp_oracle, alpha)
         if not pttr:
->>>>>>> cc1ea744
             avg_len.append(np.mean([float(p[1]) for p in pttr]))
             avg_occ.append(np.mean([float(len(p[0])) for p in pttr]))
             avg_num.append(len(pttr))
