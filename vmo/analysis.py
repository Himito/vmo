"""analysis.py
offline factor/variable markov oracle generation routines for vmo

Copyright (C) 7.28.2014 Cheng-i Wang

This file is part of vmo.

vmo is free software: you can redistribute it and/or modify
it under the terms of the GNU General Public License as published by
the Free Software Foundation, either version 3 of the License, or
(at your option) any later version.

vmo is distributed in the hope that it will be useful,
but WITHOUT ANY WARRANTY; without even the implied warranty of
MERCHANTABILITY or FITNESS FOR A PARTICULAR PURPOSE.  See the
GNU General Public License for more details.

You should have received a copy of the GNU General Public License
along with vmo.  If not, see <http://www.gnu.org/licenses/>.
"""

import vmo, sys, itertools, librosa
import numpy as np
import scipy.spatial.distance as dist
import scipy.cluster.hierarchy as scihc
import scipy.signal as sig
import sklearn.cluster as sklhc
from functools import partial
from scipy.stats import multivariate_normal
import fuzzywuzzy.fuzz as fuzz
import vmo.VMO
import vmo.VMO.utility as utils

'''Self-similarity matrix and transition matrix from an oracle
'''


def create_selfsim(oracle, method='rsfx'):
    """ Create self similarity matrix from compror codes or suffix links
    
    :type oracle: a vmo object
    Args:
        oracle: a encoded vmo object
        method: 
            "comp" - use the compression codes
            "sfx" - use suffix links
            "rsfx" - use reverse suffix links
            "lrs" - use LRS values
            "pttr" - use patterns found
        
    """
    len_oracle = oracle.n_states - 1
    mat = np.zeros((len_oracle, len_oracle))
    if method == 'com':
        if not oracle.code:
            print "Codes not generated. Generating codes with encode()."
            oracle.encode()
        ind = 0  # index
        for l, p in oracle.code:  # l for length, p for position

            if l == 0:
                inc = 1
            else:
                inc = l
            mat[range(ind, ind + inc), range(p - 1, p - 1 + inc)] = 1
            mat[range(p - 1, p - 1 + inc), range(ind, ind + inc)] = 1
            ind = ind + l
    elif method == 'sfx':
        for i, s in enumerate(oracle.sfx[1:]):
            if s != 0:
                mat[i][s - 1] = 1
                mat[s - 1][i] = 1
    elif method == 'rsfx':
        for cluster in oracle.latent:
            p = itertools.product(cluster, repeat=2)
            for _p in p:
                mat[_p[0] - 1][_p[1] - 1] = 1
    elif method == 'lrs':
        for i, l in enumerate(oracle.lrs[1:]):
            if l != 0:
                s = oracle.sfx[i + 1]
                mat[range((s - l) + 1, s + 1), range(i - l + 1, i + 1)] = 1
                mat[range(i - l + 1, i + 1), range((s - l) + 1, s + 1)] = 1
    elif method == 'seg':
        seg = oracle.segment
        ind = 0
        for l, p in seg:  # l for length, p for position

            if l == 0:
                inc = 1
            else:
                inc = l
            mat[range(ind, ind + inc), range(p - 1, p - 1 + inc)] = 1
            mat[range(p - 1, p - 1 + inc), range(ind, ind + inc)] = 1
            ind = ind + l

    return mat


def create_transition(oracle, method='trn'):
    """Create a transition matrix based on oracle links"""
    mat, hist, n = _create_trn_mat_symbolic(oracle, method)
    return mat, hist, n


def _create_trn_mat_symbolic(oracle, method):
    trn_list = None
    n = oracle.num_clusters()
    sym_list = [oracle.data[_s] for _s in oracle.rsfx[0]]
    hist = np.zeros(n, )
    mat = np.zeros((n, n))
    for i in range(1, oracle.n_states - 1):
        _i = sym_list.index(oracle.data[i])
        if method == 'trn':
            trn_list = oracle.trn[i]
        elif method == 'seq':
            trn_list = [i + 1]

        for j in trn_list:
            if j < oracle.n_states:
                _j = sym_list.index(oracle.data[j])
                mat[_i][_j] += 1
            else:
                print "index " + str(j) + " is out of bounds."
            hist[_i] += 1
    mat = mat.transpose() / hist
    mat = mat.transpose()
    return mat, hist, n


'''
Symbolic sequence prediction by an oracle
'''


def predict(oracle, context, ab=None, verbose=False):
    if verbose:
        print "original context: ", context
    if ab is None:
        ab = oracle.get_alphabet()

    _b, _s, context = _test_context(oracle, context)
    _lrs = [oracle.lrs[k] for k in oracle.rsfx[_s]]
    context_state = []
    while not context_state:
        for _i, _l in enumerate(_lrs):
            if _l >= len(context):
                context_state.append(oracle.rsfx[_s][_i])
        if context_state:
            break
        else:
            context = context[1:]
            _b, _s = oracle.accept(context)
            _lrs = [oracle.lrs[k] for k in oracle.rsfx[_s]]
    if verbose:
        print "final context: ", context
        print "context_state: ", context_state
    d_count = len(ab)
    hist = [1.0] * len(ab)  # initialize all histograms with 1s.

    trn_data = [oracle.data[n] for n in oracle.trn[_s]]
    for k in trn_data:
        hist[ab[k]] += 1.0
        d_count += 1.0

    for i in context_state:
        d_count, hist = _rsfx_count(oracle, i, d_count, hist, ab)

    return [hist[idx] / d_count for idx in range(len(hist))], context


def logEval(oracle, testSequence, ab=[], m_order=None, VERBOSE=False):
    """ Evaluate the average log-loss of a sequence given an oracle """

    if not ab:
        ab = oracle.get_alphabet()
    if VERBOSE:
        print ' '

    logP = 0.0
    context = []
    increment = np.floor((len(testSequence) - 1) / 100)
    bar_count = -1
    maxContextLength = 0
    avgContext = 0
    for i, t in enumerate(testSequence):

        p, c = predict(oracle, context, ab, VERBOSE=False)
        if len(c) < len(context):
            context = context[-len(c):]
        logP -= np.log2(p[ab[t]])
        context.append(t)

        if m_order != None:
            if len(context) > m_order:
                context = context[-m_order:]
        avgContext += float(len(context)) / len(testSequence)

        if VERBOSE:
            percentage = np.mod(i, increment)
            if percentage == 0:
                bar_count += 1
            if len(context) > maxContextLength:
                maxContextLength = len(context)
            sys.stdout.write('\r')
            sys.stdout.write("\r[" + "=" * bar_count +
                             " " * (100 - bar_count) + "] " +
                             str(bar_count) + "% " +
                             str(i) + "/" + str(len(testSequence) - 1) + " Current max length: " + str(
                maxContextLength))
            sys.stdout.flush()
    return logP / len(testSequence), avgContext


def _test_context(oracle, context):
    _b, _s = oracle.accept(context)
    while not _b:
        context = context[1:]
        _b, _s = oracle.accept(context)
    return _b, _s, context


def _rsfx_count(oracle, s, count, hist, ab, VERBOSE=False):
    """ Accumulate counts for context """

    trn_data = [oracle.data[n] for n in oracle.trn[s]]
    for k in trn_data:
        hist[ab[k]] += 1.0
        count += 1.0

    rsfx_candidate = oracle.rsfx[s][:]
    while rsfx_candidate:
        s = rsfx_candidate.pop(0)
        trn_data = [oracle.data[n] for n in oracle.trn[s]]
        for k in trn_data:
            hist[ab[k]] += 1.0
            count += 1.0
        rsfx_candidate.extend(oracle.rsfx[s])

    return count, hist


"""Segmentation algorithms
"""


def _seg_by_single_frame(oracle, cluster_method='agglomerative', connectivity='temporal', data='symbol', width=5, **kwargs):
    obs_len = oracle.n_states - 1
    if connectivity is 'temporal':
        connectivity = np.zeros((obs_len, obs_len))
    else:
        connectivity = create_selfsim(oracle, method=connectivity)
        connectivity = librosa.segment.recurrence_to_lag(connectivity, pad=False)
        connectivity = np.pad(connectivity, [(0, 0), [width, width]], mode='reflect')
        connectivity = sig.medfilt(connectivity, [1, width])
        connectivity = connectivity[:, width:-width]
        connectivity = librosa.segment.lag_to_recurrence(connectivity)

    connectivity[range(1, obs_len), range(obs_len - 1)] = 1.0
    connectivity[range(obs_len - 1), range(1, obs_len)] = 1.0
    connectivity[np.diag_indices(obs_len)] = 0

    if data is 'raw':
        data = np.array(oracle.f_array[1:])
    else:
        data = np.zeros((oracle.n_states - 1, oracle.num_clusters()))
        data[range(oracle.n_states - 1), oracle.data[1:]] = 1

    if cluster_method is 'agglomerative':
        return _seg_by_hc_single_frame(obs_len=obs_len, connectivity=connectivity, data=data, **kwargs)
    elif cluster_method is 'spectral':
<<<<<<< HEAD
        return _seg_by_spectral_single_frame(connectivity, **kwargs)
=======
        return _seg_by_spectral_single_frame(connectivity)
>>>>>>> a326f245


def _seg_by_hc_single_frame(obs_len, connectivity, data, **kwargs):

    _children, _n_c, _n_leaves, parents, distances = \
        sklhc.ward_tree(data, connectivity=connectivity, return_distance=True)

    reconstructed_z = np.zeros((obs_len - 1, 4))
    reconstructed_z[:, :2] = _children
    reconstructed_z[:, 2] = distances

    if 'threshold' in kwargs.keys():
        t = kwargs['threshold']
    else:
        t = 0.7 * np.max(reconstructed_z[:, 2])
<<<<<<< HEAD

    if 'criterion' in kwargs.keys():
        criterion = kwargs['criterion']
    else:
        criterion = 'distance'

    label = scihc.fcluster(reconstructed_z, t=t, criterion=criterion)

    boundaries = utils.find_boundaries(label, **kwargs)
    labels = utils.segment_labeling(data, boundaries, np.max(label))

    return boundaries, labels


def _seg_by_spectral_single_frame(connectivity, width=33):
    graph_lap = utils.normalized_graph_laplacian(connectivity)
    eigen_vecs = utils.eigen_decomposition(graph_lap)
    boundaries, labels = utils.clustering_by_entropy(eigen_vecs, k_min=2, width=width)
=======

    if 'criterion' in kwargs.keys():
        criterion = kwargs['criterion']
    else:
        criterion = 'distance'

    label = scihc.fcluster(reconstructed_z, t=t, criterion=criterion)

    boundaries = utils.find_boundaries(label)
    labels = utils.segment_labeling(data, boundaries, np.max(label))

    return boundaries, labels


def _seg_by_spectral_single_frame(connectivity):
    graph_lap = utils.normalized_graph_laplacian(connectivity)
    eigen_vecs = utils.eigen_decomposition(graph_lap)
    boundaries, labels = utils.clustering_by_entropy(eigen_vecs, k_min=2)

>>>>>>> a326f245
    return boundaries, labels


def _seg_by_hc_string_matching(oracle):
<<<<<<< HEAD

    frag_pos, frag_indices = find_fragments(oracle)
    frag_num = len(frag_indices)
    frag_connectivity = np.zeros((frag_num, frag_num))
    fragments = []
    for f in frag_pos:
        if f[0] == oracle.n_states-1:
            fragments.append(oracle.data[f[0]-f[1]+1:])
        else:
            fragments.append(oracle.data[f[0]-f[1]+1:f[0]+1])
        if f[1] > 1:
            rsfx = oracle.rsfx[f[0]]
            if rsfx and frag_indices[np.min(rsfx)] == frag_indices[f[0]]:
                frag_connectivity[frag_indices[f[0]], frag_indices[np.min(rsfx)]] = 1.0
                frag_connectivity[frag_indices[np.min(rsfx)], frag_indices[f[0]]] = 1.0
    frag_connectivity[range(1, frag_num), range(frag_num - 1)] = 1.0
    frag_connectivity[range(frag_num - 1), range(1, frag_num)] = 1.0
=======
    pass
>>>>>>> a326f245


def segmentation(oracle, method='symbol_agglomerative', **kwargs):
    if method is 'symbol_agglomerative':
        return _seg_by_single_frame(oracle, cluster_method='agglomerative', **kwargs)
    elif method is 'symbol_spectral':
        return _seg_by_single_frame(oracle, cluster_method='spectral', **kwargs)


"""Query-matching and gesture tracking algorithms"""


def query_complete(oracle, query, trn_type=1, smooth=False, weight=0.5):
    """ Return the closest path in target oracle given a query sequence
    
    Args:
        oracle: an oracle object already learned, the target. 
        query: the query sequence in a matrix form such that 
             the ith row is the feature at the ith time point
        method: 
        trn_type:
        smooth:(off-line only)
        weight:
    
    """
    N = len(query)
    K = oracle.num_clusters()
    P = [[0] * K for _i in range(N)]
    if smooth:
        D = dist.pdist(oracle.f_array[1:], 'sqeuclidean')
        D = dist.squareform(D, checks=False)
        map_k_outer = partial(_query_k, oracle=oracle, query=query, smooth=smooth, D=D, weight=weight)
    else:
        map_k_outer = partial(_query_k, oracle=oracle, query=query)

    map_query = partial(_query_init, oracle=oracle, query=query[0])
    P[0], C = zip(*map(map_query, oracle.rsfx[0][:]))
    P[0] = list(P[0])
    C = np.array(C)

    if trn_type == 1:
        trn = _create_trn_self
    elif trn_type == 2:
        trn = _create_trn_sfx_rsfx
    else:
        trn = _create_trn

    argmin = np.argmin
    distance_cache = np.zeros(oracle.n_states)
    for i in xrange(1, N):  # iterate over the rest of query
        state_cache = []
        dist_cache = distance_cache

        map_k_inner = partial(map_k_outer, i=i, P=P, trn=trn, state_cache=state_cache, dist_cache=dist_cache)
        P[i], _c = zip(*map(map_k_inner, range(K)))
        P[i] = list(P[i])
        C += np.array(_c)

    i_hat = argmin(C)
    P = map(list, zip(*P))
    return P, C, i_hat


def tracking(oracle, obs, trn_type=1, reverse_init=False, method='else', decay=1.0):
    """ Off-line tracking function using sub-optimal query-matching algorithm"""
    N = len(obs)
    if reverse_init:
        r_oracle = create_reverse_oracle(oracle)
        _ind = [r_oracle.n_states - rsfx for rsfx in r_oracle.rsfx[0][:]]
        init_ind = []
        for i in _ind:
            s = i
            while oracle.sfx[s] != 0:
                s = oracle.sfx[s]
            init_ind.append(s)
        K = r_oracle.num_clusters()
    else:
        init_ind = oracle.rsfx[0][:]
        K = oracle.num_clusters()

    P = np.zeros((N, K), dtype='int')
    T = np.zeros((N,), dtype='int')
    map_k_outer = partial(_query_k, oracle=oracle, query=obs)
    map_query = partial(_query_init, oracle=oracle, query=obs[0], method=method)
    #     map_query = partial(_query_init, oracle=oracle, query=obs[0], method)

    argmin = np.argmin

    P[0], C = zip(*map(map_query, init_ind))
    C = np.array(C)
    T[0] = P[0][argmin(C)]

    if trn_type == 1:
        trn = _create_trn_self
    elif trn_type == 2:
        trn = _create_trn_sfx_rsfx
    else:
        trn = _create_trn

    distance_cache = np.zeros(oracle.n_states)

    for i in xrange(1, N):  # iterate over the rest of query
        state_cache = []
        dist_cache = distance_cache

        map_k_inner = partial(map_k_outer, i=i, P=P, trn=trn, state_cache=state_cache, dist_cache=dist_cache)
        P[i], _c = zip(*map(map_k_inner, range(K)))
        C = decay * C + np.array(_c)
        T[i] = P[i][argmin(C)]

    return T


def tracking_multiple_seq(oracle_vec, obs, selftrn=True):
    N = len(obs)  # Length of observation
    K = len(oracle_vec)  # Number of gesture candidates

    P = np.ones((N, K), dtype='int')  # Path matrix
    C = np.zeros((K,))  # Cost vector
    T = np.zeros((N,), dtype='int')  # Tracking index vector
    G = np.zeros((N,), dtype='int')  # Tracking gesture vector

    if selftrn:
        trn = _create_trn_self
    else:
        trn = _create_trn

    for i, _obs in enumerate(obs):
        for k, vo in enumerate(oracle_vec):
            if i == 0:
                a = np.subtract(_obs, vo.f_array[1])
                C[k] += (a * a).sum()
            else:
                s = P[i - 1][k]
                _trn = trn(vo, s)
                dvec = _dist_obs_oracle(vo, _obs, _trn)
                C[k] += np.min(dvec)
                P[i][k] = _trn[np.argmin(dvec)]
        g = np.argmin(C)
        T[i] = P[i][g]
        G[i] = g
    return T, G


def align(oracle, obs, trn_type=1, method='else'):
    N = len(obs)
    init_ind = [1]
    K = 1

    P = np.zeros((N, 1), dtype='int')
    map_k_outer = partial(_query_k, oracle=oracle, query=obs)
    map_query = partial(_query_init, oracle=oracle, query=obs[0], method=method)
    #     map_query = partial(_query_init, oracle=oracle, query=obs[0], method)

    argmin = np.argmin
    P[0], _C = zip(*map(map_query, init_ind))

    if trn_type == 1:
        trn = _create_trn_self
    elif trn_type == 2:
        trn = _create_trn_sfx_rsfx
    else:
        trn = _create_trn

    distance_cache = np.zeros(oracle.n_states)

    for i in xrange(1, N):  # iterate over the rest of query
        state_cache = []
        dist_cache = distance_cache

        map_k_inner = partial(map_k_outer, i=i, P=P, trn=trn,
                              state_cache=state_cache, dist_cache=dist_cache)
        P[i], _c = zip(*map(map_k_inner, range(K)))

    return P


def create_pttr_vmo(oracle, pattern):
    thresh = oracle.params['threshold']

    _vmo_vec = []
    gesture_vmo_vec = []
    for p in pattern:
        _vmo_vec.append([])
        for sfx in p[0]:
            local_obs = oracle.f_array[sfx - p[1] + 1:sfx + 1]
            local_vmo = vmo.build_oracle(local_obs, flag='a', threshold=thresh)
            _vmo_vec[-1].append(local_vmo)

        pttr_vmo = _vmo_vec[-1][0]
        for i in range(pttr_vmo.n_states - 1):
            for mo in _vmo_vec[-1][1:]:
                pttr_vmo.trn[i].extend(set(mo.trn[i]).difference(pttr_vmo.trn[i]))
        gesture_vmo_vec.append(pttr_vmo)

    return gesture_vmo_vec


def query(oracle, query):
    if oracle.kind == 'a':
        mean = [np.mean([oracle.f_array[i] for i in la], axis=0) for la in oracle.latent]
    elif oracle.kind == 'v':
        mean = oracle.centroid[:]

    tran_mat, hist = create_transition(oracle)
    hist = hist / hist.sum()

    N = len(query)
    K = oracle.num_clusters()
    covariance = [np.cov([oracle.f_array[i] for i in la], rowvar=0) for la in oracle.latent]
    rv = [multivariate_normal(mean[i], covariance[i]) for i in range(K)]
    C = np.zeros(K)
    A = np.zeros((N, K))
    L = np.zeros(N)
    # Initialization
    for k in range(K):
        A[0][k] = hist[k] * rv[k].pdf(query[0])
    L[0] = A[0].sum()
    # Induction
    for i in range(1, N):
        for k in range(K):
            A[i][k] = (A[i - 1] * tran_mat[k]).sum() * rv[k].pdf(query[i])
        L[i] = A[i].sum()

    return A, L


def create_reverse_oracle(oracle):
    reverse_data = oracle.f_array[-1:0:-1]
    r_oracle = vmo.build_oracle(reverse_data, 'v', threshold=oracle.params['threshold'])
    return r_oracle


def _query_init(k, oracle, query, method='all'):
    """A helper function for query-matching function initialization."""
    if method == 'all':
        a = np.subtract(query, [oracle.f_array[t] for t in oracle.latent[oracle.data[k]]])
        dvec = (a * a).sum(axis=1)  # Could skip the sqrt
        _d = dvec.argmin()
        return oracle.latent[oracle.data[k]][_d], dvec[_d]

    else:
        a = np.subtract(query, oracle.f_array[k])
        dvec = (a * a).sum()  # Could skip the sqrt
        return k, dvec


def _dist_obs_oracle(oracle, query, trn_list):
    """A helper function calculating distances between a feature and frames in oracle."""
    a = np.subtract(query, [oracle.f_array[t] for t in trn_list])
    return (a * a).sum(axis=1)


def _query_k(k, i, P, oracle, query, trn, state_cache, dist_cache, smooth=False, D=None, weight=0.5):
    """A helper function for query-matching function`s iteration over observations.
    
    Args:
        k - index of the candidate path
        i - index of the frames of the observations
        P - the path matrix of size K x N, K the number for paths initiated, 
            N the frame number of observations
        oracle - an encoded oracle
        query - observations matrix (numpy array) of dimension N x D. 
                D the dimension of the observation.
        trn - function handle of forward links vector gathering
        state_cache - a list storing the states visited during the for loop for k
        dist_cache - a list of the same lenth as oracle storing the 
                    distance calculated between the current observation and states 
                    in the oracle
        smooth - whether to enforce a preference on continuation or not
        D - Self-similarity matrix, required if smooth is set to True
        weight - the weight between continuation or jumps (1.0 for certain continuation)
    
    """

    _trn = trn(oracle, P[i - 1][k])
    t = list(itertools.chain.from_iterable([oracle.latent[oracle.data[j]] for j in _trn]))
    _trn_unseen = [_t for _t in _trn if _t not in state_cache]
    state_cache.extend(_trn_unseen)

    if _trn_unseen:
        t_unseen = list(itertools.chain.from_iterable([oracle.latent[oracle.data[j]] for j in _trn_unseen]))
        dist_cache[t_unseen] = _dist_obs_oracle(oracle, query[i], t_unseen)
    dvec = dist_cache[t]
    if smooth and P[i - 1][k] < oracle.n_states - 1:
        dvec = dvec * (1.0 - weight) + weight * np.array([D[P[i - 1][k]][_t - 1] for _t in t])
    _m = np.argmin(dvec)
    return t[_m], dvec[_m]


def _create_trn_complete(oracle, prev):
    return list(itertools.chain.from_iterable([oracle.latent[_c] for _c in list(oracle.con[oracle.data[prev]])]))


def _create_trn_self(oracle, prev):
    _trn = oracle.trn[prev][:]  # Sub-optimal
    if not _trn:
        _trn = oracle.trn[oracle.sfx[prev]][:]
    _trn.append(prev)
    return _trn


def _create_trn_sfx_rsfx(oracle, prev):
    _trn = oracle.trn[prev][:]
    if not _trn:
        _trn = oracle.trn[oracle.sfx[prev]][:]
        # prev = oracle.sfx[prev]
    else:
        if oracle.rsfx[prev]:
            _trn.extend(oracle.trn[np.min(oracle.rsfx[prev])][:])
        _trn.extend(oracle.trn[oracle.sfx[prev]][:])

    return _trn


def _create_trn(oracle, prev):
    _trn = oracle.trn[prev][:]  # Sub-optimal
    if not _trn:
        _trn = oracle.trn[oracle.sfx[prev]][:]
    return _trn


def _dist2prob(f, a):
    return np.exp(-f / a)


'''Pattern/motif/gesture extraction algorithms
'''


<<<<<<< HEAD
def find_repeated_patterns(oracle, lower=1):
    if lower < 0:
        lower = 0
=======
def find_repeated_patterns(oracle, lower=1, inexact=False):
    if lower < 1:
        lower = 1
>>>>>>> a326f245

    pattern_list = []
    prev_sfx = -1
    for i in range(oracle.n_states - 1, lower + 1, -1):
        # Searching back from the end to the last possible position for repeated patterns
        sfx = oracle.sfx[i]
        rsfx = oracle.rsfx[i]
        pattern_found = False
        if (sfx != 0  # not pointing to zeroth state
<<<<<<< HEAD
                and i - oracle.lrs[i] + 1 > sfx and oracle.lrs[i] > lower):  # constraint on length of patterns
=======
            and i - oracle.lrs[i] + 1 > sfx and oracle.lrs[i] > lower):  # constraint on length of patterns
>>>>>>> a326f245
            for p in pattern_list:  # for existing pattern
                if not [_p for _p in p[0] if _p - p[1] < i < _p]:
                    if sfx in p[0]:
                        p[0].append(i)
                        lrs_len = np.min([p[1], oracle.lrs[i]])
                        p[1] = lrs_len
                        pattern_found = True
                        break
                    else:
                        pattern_found = False
            if prev_sfx - sfx != 1 and not pattern_found:
                _rsfx = np.array(rsfx).tolist()
                if _rsfx:
                    _rsfx.extend([i, sfx])
                    _len = np.array(oracle.lrs)[_rsfx[:-1]].min()
                    if _len > lower:
                        pattern_list.append([_rsfx, _len])
                else:
                    pattern_list.append([[i, sfx], oracle.lrs[i]])
            prev_sfx = sfx
        else:
            prev_sfx = -1
    return pattern_list


'''
Helper functions
'''


def find_fragments(oracle):

    seg_list = []
    seq_ind = 1
    filled = np.zeros(oracle.n_states+1,)
    pos = oracle.n_states-1
    while pos > 0:
        lrs = oracle.lrs[pos]

        if lrs > 1:
            _lrs_of_seg = np.array(oracle.lrs[pos-lrs+1:pos])

            if lrs < np.max(_lrs_of_seg):
                stop = np.where(lrs < _lrs_of_seg)[0][-1]
                lrs = lrs-stop-1
            seg = [pos, lrs]
            rsfx = oracle.rsfx[pos]
            if rsfx and filled[np.min(rsfx)] != 0:
                filled[pos-lrs+1:pos+1] = filled[np.min(rsfx)]
            else:
                filled[pos-lrs+1:pos+1] = seq_ind
                seq_ind += 1
            seg_list.append(seg)
            pos -= lrs
        else:
            filled[pos] = seq_ind
            seg_list.append([pos,1])
            seq_ind += 1
            pos -= 1

    return seg_list, filled[:-1]


def _get_sfx(oracle, s_set, k):
    while oracle.sfx[k] != 0:
        s_set.add(oracle.sfx[k])
        k = oracle.sfx[k]
    return s_set


def _get_rsfx(oracle, rs_set, k):
    if not oracle.rsfx[k]:
        return rs_set
    else:
        rs_set = rs_set.union(oracle.rsfx[k])
        for _k in oracle.rsfx[k]:
            rs_set = rs_set.union(_get_rsfx(oracle, rs_set, _k))
        return rs_set
<|MERGE_RESOLUTION|>--- conflicted
+++ resolved
@@ -19,15 +19,15 @@
 along with vmo.  If not, see <http://www.gnu.org/licenses/>.
 """
 
-import vmo, sys, itertools, librosa
+import vmo, sys, itertools, librosa, copy
 import numpy as np
 import scipy.spatial.distance as dist
 import scipy.cluster.hierarchy as scihc
 import scipy.signal as sig
+import scipy.sparse as spa
 import sklearn.cluster as sklhc
 from functools import partial
 from scipy.stats import multivariate_normal
-import fuzzywuzzy.fuzz as fuzz
 import vmo.VMO
 import vmo.VMO.utility as utils
 
@@ -244,7 +244,8 @@
 """
 
 
-def _seg_by_single_frame(oracle, cluster_method='agglomerative', connectivity='temporal', data='symbol', width=5, **kwargs):
+def _seg_by_single_frame(oracle, cluster_method='agglomerative', connectivity='temporal', data='symbol', width=5,
+                         **kwargs):
     obs_len = oracle.n_states - 1
     if connectivity is 'temporal':
         connectivity = np.zeros((obs_len, obs_len))
@@ -269,15 +270,10 @@
     if cluster_method is 'agglomerative':
         return _seg_by_hc_single_frame(obs_len=obs_len, connectivity=connectivity, data=data, **kwargs)
     elif cluster_method is 'spectral':
-<<<<<<< HEAD
         return _seg_by_spectral_single_frame(connectivity, **kwargs)
-=======
-        return _seg_by_spectral_single_frame(connectivity)
->>>>>>> a326f245
 
 
 def _seg_by_hc_single_frame(obs_len, connectivity, data, **kwargs):
-
     _children, _n_c, _n_leaves, parents, distances = \
         sklhc.ward_tree(data, connectivity=connectivity, return_distance=True)
 
@@ -289,7 +285,6 @@
         t = kwargs['threshold']
     else:
         t = 0.7 * np.max(reconstructed_z[:, 2])
-<<<<<<< HEAD
 
     if 'criterion' in kwargs.keys():
         criterion = kwargs['criterion']
@@ -299,7 +294,7 @@
     label = scihc.fcluster(reconstructed_z, t=t, criterion=criterion)
 
     boundaries = utils.find_boundaries(label, **kwargs)
-    labels = utils.segment_labeling(data, boundaries, np.max(label))
+    labels = utils.segment_labeling(data, boundaries)
 
     return boundaries, labels
 
@@ -308,52 +303,221 @@
     graph_lap = utils.normalized_graph_laplacian(connectivity)
     eigen_vecs = utils.eigen_decomposition(graph_lap)
     boundaries, labels = utils.clustering_by_entropy(eigen_vecs, k_min=2, width=width)
-=======
+    return boundaries, labels
+
+
+def _seg_by_hc_string_matching(oracle, data='symbol', connectivity=None, **kwargs):
+
+    if data is 'raw':
+        data = np.array(oracle.f_array[1:])
+    else:
+        data = np.zeros((oracle.n_states - 1, oracle.num_clusters()))
+        data[range(oracle.n_states - 1), oracle.data[1:]] = 1
+
+    frag_pos, _frag_rsfx = find_fragments(oracle)
+    frag_num = len(frag_pos)
+    frag_connectivity = np.zeros((frag_num, frag_num))
+
+    fragments = []
+    for i, (f, r) in enumerate(zip(frag_pos, _frag_rsfx)):  # f[0]-> pos, f[1]->lrs
+        if f[0] == oracle.n_states - 1:
+            fragments.append(oracle.data[f[0] - f[1] + 1:])
+        else:
+            fragments.append(oracle.data[f[0] - f[1] + 1:f[0] + 1])
+            if r > 0:
+                frag_connectivity[i, r] = 1.0
+    frag_connectivity[range(frag_num - 1), range(1, frag_num)] = 1.0
+
+    n_nodes = 2 * frag_num - 1
+
+    _children = []
+    distances = np.empty(n_nodes - frag_num)
+    frag_indices = range(frag_num)
+    _frag = copy.copy(fragments)
+
+    for k in range(frag_num, n_nodes):
+
+        y = [utils.edit_distance(u, v) for (u, v) in zip(_frag[:-1], _frag[1:])]
+
+        flat_ind = np.argmin(y)
+        i = flat_ind
+        j = flat_ind + 1
+        _frag[i] = _frag[i]+_frag[j]
+        _frag.pop(j)
+        _children.append((frag_indices[i], frag_indices[j]))
+        frag_indices[i] = k
+        frag_indices.pop(j)
+        distances[k-frag_num] = y[flat_ind]
+
+    reconstructed_z = np.zeros((frag_num - 1, 4))
+    reconstructed_z[:, :2] = _children
+    reconstructed_z[:, 2] = distances
+    print reconstructed_z
+    if 'threshold' in kwargs.keys():
+        t = kwargs['threshold']
+    else:
+        t = 0.1 * np.max(reconstructed_z[:, 2])
 
     if 'criterion' in kwargs.keys():
         criterion = kwargs['criterion']
     else:
         criterion = 'distance'
 
-    label = scihc.fcluster(reconstructed_z, t=t, criterion=criterion)
-
-    boundaries = utils.find_boundaries(label)
-    labels = utils.segment_labeling(data, boundaries, np.max(label))
+    _label = scihc.fcluster(reconstructed_z, t=t, criterion=criterion)
+    label = []
+    for lab, frag in zip(_label, fragments):
+        label.extend([lab]*len(frag))
+
+    boundaries = utils.find_boundaries(label, **kwargs)
+    labels = utils.segment_labeling(data, boundaries, k=0.25)
 
     return boundaries, labels
 
-
-def _seg_by_spectral_single_frame(connectivity):
-    graph_lap = utils.normalized_graph_laplacian(connectivity)
-    eigen_vecs = utils.eigen_decomposition(graph_lap)
-    boundaries, labels = utils.clustering_by_entropy(eigen_vecs, k_min=2)
-
->>>>>>> a326f245
-    return boundaries, labels
-
-
-def _seg_by_hc_string_matching(oracle):
-<<<<<<< HEAD
-
-    frag_pos, frag_indices = find_fragments(oracle)
-    frag_num = len(frag_indices)
-    frag_connectivity = np.zeros((frag_num, frag_num))
-    fragments = []
-    for f in frag_pos:
-        if f[0] == oracle.n_states-1:
-            fragments.append(oracle.data[f[0]-f[1]+1:])
-        else:
-            fragments.append(oracle.data[f[0]-f[1]+1:f[0]+1])
-        if f[1] > 1:
-            rsfx = oracle.rsfx[f[0]]
-            if rsfx and frag_indices[np.min(rsfx)] == frag_indices[f[0]]:
-                frag_connectivity[frag_indices[f[0]], frag_indices[np.min(rsfx)]] = 1.0
-                frag_connectivity[frag_indices[np.min(rsfx)], frag_indices[f[0]]] = 1.0
-    frag_connectivity[range(1, frag_num), range(frag_num - 1)] = 1.0
-    frag_connectivity[range(frag_num - 1), range(1, frag_num)] = 1.0
-=======
-    pass
->>>>>>> a326f245
+# def _seg_by_hc_string_matching(oracle, data='symbol', connectivity=None, **kwargs):
+#
+#     if data is 'raw':
+#         data = np.array(oracle.f_array[1:])
+#     else:
+#         data = np.zeros((oracle.n_states - 1, oracle.num_clusters()))
+#         data[range(oracle.n_states - 1), oracle.data[1:]] = 1
+#
+#     frag_pos, _frag_rsfx = find_fragments(oracle)
+#     frag_num = len(frag_pos)
+#     frag_connectivity = np.zeros((frag_num, frag_num))
+#
+#     fragments = []
+#     for i, (f, r) in enumerate(zip(frag_pos,_frag_rsfx)):  # f[0]-> pos, f[1]->lrs
+#         if f[0] == oracle.n_states - 1:
+#             fragments.append(oracle.data[f[0] - f[1] + 1:])
+#         else:
+#             fragments.append(oracle.data[f[0] - f[1] + 1:f[0] + 1])
+#             if r > 0:
+#                 frag_connectivity[i, r] = 1.0
+#     frag_connectivity[range(frag_num - 1), range(1, frag_num)] = 1.0
+#
+#     # frag_connectivity = frag_connectivity + frag_connectivity.T
+#
+#     n_nodes = frag_num + np.sum(frag_connectivity)
+#
+#     _children = []
+#     distances = []
+#     # distances = np.empty(n_nodes - frag_num)
+#     frag_indices = range(frag_num)
+#     _frag = copy.copy(fragments)
+#
+#     y = np.ones((frag_num, frag_num))*np.inf
+#     rows, cols = frag_connectivity.nonzero()
+#     vals = [utils.edit_distance(_frag[r], _frag[c]) for (r, c) in zip(rows, cols)]
+#     y[rows, cols] = vals
+#
+#     k = frag_num
+#     while np.sum(frag_connectivity) > 0:
+#     # for k in range(frag_num, n_nodes):
+#         flat_ind = np.argmin(y)
+#
+#         i, j = np.unravel_index(flat_ind, (frag_num, frag_num))
+#         distances.append(y[i, j])
+#
+#         # print i, j
+#         if j-i == 1:
+#             print i, j, 'neighbor'
+#             print y
+#             print frag_connectivity, 'before'
+#             _frag[i] = _frag[i]+_frag[j]
+#             _frag.pop(j)
+#             _children.append((frag_indices[i], frag_indices[j]))
+#             frag_indices[i] = k
+#             frag_indices.pop(j)
+#
+#             frag_connectivity[i, :] += frag_connectivity[j, :]
+#
+#             frag_connectivity = np.delete(frag_connectivity, j, 0)
+#             frag_connectivity = np.delete(frag_connectivity, j, 1)
+#
+#             y = np.delete(y, j, 0)
+#             y = np.delete(y, j, 1)
+#
+#             if i == 0:
+#                 rows = frag_connectivity[i, :].nonzero()[0]
+#                 vals = [utils.edit_distance(_frag[i], _frag[r]) for r in rows]
+#                 y[i, rows] = vals
+#             elif j == frag_num-1:
+#                 val = utils.edit_distance(_frag[i-1], _frag[i])
+#                 y[i-1, i] = val
+#             else:
+#                 rows = frag_connectivity[i, :].nonzero()[0]
+#                 vals = [utils.edit_distance(_frag[i], _frag[r]) for r in rows]
+#                 y[i, rows] = vals
+#
+#                 val = utils.edit_distance(_frag[i-1], _frag[i])
+#                 y[i-1, i] = val
+#
+#         else:
+#             print i, j, 'rsfx'
+#             print y
+#             print frag_connectivity, 'before'
+#             _frag[i].extend(_frag[j])
+#             _frag.pop(j)
+#             _children.append((frag_indices[i], frag_indices[j]))
+#             frag_indices[i] = k
+#             frag_indices.pop(j)
+#
+#             frag_connectivity[i, :] += frag_connectivity[j, :]
+#             frag_connectivity[:, i] += frag_connectivity[:, j]
+#
+#             y[i, np.isfinite(y[j, :])] = y[j, np.isfinite(y[j, :])]
+#             y[np.isfinite(y[:, j]), i] = y[np.isfinite(y[:, j]), j]
+#
+#             frag_connectivity = np.delete(frag_connectivity, j, 0)
+#             frag_connectivity = np.delete(frag_connectivity, j, 1)
+#
+#             y = np.delete(y, j, 0)
+#             y = np.delete(y, j, 1)
+#
+#             # if i == 0:
+#             #     rows = frag_connectivity[i, :].nonzero()[0]
+#             #     vals = [utils.edit_distance(_frag[i][], _frag[r]) for r in rows]
+#             #     y[i, rows] = vals
+#             # elif j == frag_num-1:
+#             #     val = utils.edit_distance(_frag[i-1], _frag[i])
+#             #     y[i-1, i] = val
+#             # else:
+#             #     rows = frag_connectivity[i, :].nonzero()[0]
+#             #     vals = [utils.edit_distance(_frag[i], _frag[r]) for r in rows]
+#             #     y[i, rows] = vals
+#             #
+#             #     val = utils.edit_distance(_frag[i-1], _frag[i])
+#             #     y[i-1, i] = val
+#
+#         frag_num -= 1
+#         print y,
+#         print frag_connectivity,'after'
+#         k += 1
+#
+#     frag_num = len(frag_pos)
+#     reconstructed_z = np.zeros((frag_num - 1, 4))
+#     reconstructed_z[:, :2] = _children
+#     reconstructed_z[:, 2] = distances
+#
+#     if 'threshold' in kwargs.keys():
+#         t = kwargs['threshold']
+#     else:
+#         t = 0.1 * np.max(reconstructed_z[:, 2])
+#
+#     if 'criterion' in kwargs.keys():
+#         criterion = kwargs['criterion']
+#     else:
+#         criterion = 'distance'
+#
+#     _label = scihc.fcluster(reconstructed_z, t=t, criterion=criterion)
+#     label = []
+#     for lab, frag in zip(_label, fragments):
+#         label.extend([lab]*len(frag))
+#
+#     boundaries = utils.find_boundaries(label, **kwargs)
+#     labels = utils.segment_labeling(data, boundaries, np.max(label))
+#
+#     return boundaries, labels
 
 
 def segmentation(oracle, method='symbol_agglomerative', **kwargs):
@@ -361,7 +525,8 @@
         return _seg_by_single_frame(oracle, cluster_method='agglomerative', **kwargs)
     elif method is 'symbol_spectral':
         return _seg_by_single_frame(oracle, cluster_method='spectral', **kwargs)
-
+    elif method is 'string_agglomerative':
+        return _seg_by_hc_string_matching(oracle, **kwargs)
 
 """Query-matching and gesture tracking algorithms"""
 
@@ -684,15 +849,9 @@
 '''
 
 
-<<<<<<< HEAD
 def find_repeated_patterns(oracle, lower=1):
     if lower < 0:
         lower = 0
-=======
-def find_repeated_patterns(oracle, lower=1, inexact=False):
-    if lower < 1:
-        lower = 1
->>>>>>> a326f245
 
     pattern_list = []
     prev_sfx = -1
@@ -702,11 +861,7 @@
         rsfx = oracle.rsfx[i]
         pattern_found = False
         if (sfx != 0  # not pointing to zeroth state
-<<<<<<< HEAD
-                and i - oracle.lrs[i] + 1 > sfx and oracle.lrs[i] > lower):  # constraint on length of patterns
-=======
             and i - oracle.lrs[i] + 1 > sfx and oracle.lrs[i] > lower):  # constraint on length of patterns
->>>>>>> a326f245
             for p in pattern_list:  # for existing pattern
                 if not [_p for _p in p[0] if _p - p[1] < i < _p]:
                     if sfx in p[0]:
@@ -738,36 +893,34 @@
 
 
 def find_fragments(oracle):
-
     seg_list = []
-    seq_ind = 1
-    filled = np.zeros(oracle.n_states+1,)
-    pos = oracle.n_states-1
+    seg_rsfx = []
+    pos = oracle.n_states - 1
     while pos > 0:
         lrs = oracle.lrs[pos]
-
+        rsfx = oracle.rsfx[pos]
         if lrs > 1:
-            _lrs_of_seg = np.array(oracle.lrs[pos-lrs+1:pos])
+            _lrs_of_seg = np.array(oracle.lrs[pos - lrs + 1:pos])
 
             if lrs < np.max(_lrs_of_seg):
                 stop = np.where(lrs < _lrs_of_seg)[0][-1]
-                lrs = lrs-stop-1
+                lrs = lrs - stop - 1
             seg = [pos, lrs]
-            rsfx = oracle.rsfx[pos]
-            if rsfx and filled[np.min(rsfx)] != 0:
-                filled[pos-lrs+1:pos+1] = filled[np.min(rsfx)]
-            else:
-                filled[pos-lrs+1:pos+1] = seq_ind
-                seq_ind += 1
             seg_list.append(seg)
             pos -= lrs
         else:
-            filled[pos] = seq_ind
-            seg_list.append([pos,1])
-            seq_ind += 1
+            seg_list.append([pos, 1])
             pos -= 1
-
-    return seg_list, filled[:-1]
+        if rsfx and np.min(rsfx) in [s[0] for s in seg_list]:
+            seg_rsfx.insert(0, [s[0] for s in seg_list].index(np.min(rsfx)))
+        else:
+            seg_rsfx.insert(0, 0)
+
+    for i, r in enumerate(seg_rsfx):
+        if r > 0:
+            seg_rsfx[i] += i
+
+    return seg_list, seg_rsfx
 
 
 def _get_sfx(oracle, s_set, k):
@@ -784,4 +937,4 @@
         rs_set = rs_set.union(oracle.rsfx[k])
         for _k in oracle.rsfx[k]:
             rs_set = rs_set.union(_get_rsfx(oracle, rs_set, _k))
-        return rs_set
+        return rs_set